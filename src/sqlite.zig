--- conflicted
+++ resolved
@@ -448,11 +448,7 @@
         }
     };
 
-<<<<<<< HEAD
     field: std.builtin.Type.StructField,
-=======
-    name: []const u8,
->>>>>>> 3081bd75
     type: Type,
     nullable: bool,
     default_value: ?*const anyopaque,
@@ -468,13 +464,8 @@
 
     pub fn parseField(comptime field: std.builtin.Type.StructField) Binding {
         return switch (@typeInfo(field.type)) {
-<<<<<<< HEAD
             .Optional => |field_type| Binding{
                 .field = field,
-=======
-            .optional => |field_type| Binding{
-                .name = field.name,
->>>>>>> 3081bd75
                 .type = Type.parse(field_type.child),
                 .nullable = true,
                 .default_value = field.default_value,
